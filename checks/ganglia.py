from checks import Check
import socket
from cStringIO import StringIO

class Ganglia(Check):
    BUFFER = 4096
    TIMEOUT = 0.5
    PORT = 8651

    def __init__(self, logger):
        Check.__init__(self, logger)

    def check(self, agentConfig):
        self.logger.debug('Ganglia status: start')
        if 'ganglia_host' not in agentConfig or agentConfig['ganglia_host'] == '':
            self.logger.debug('ganglia_host configuration not set, skipping ganglia')
            return False

        try:
            host = agentConfig['ganglia_host']
            port = Ganglia.PORT
            try:
                port = int(agentConfig.get('ganglia_port', Ganglia.PORT))
            except Exception:
                pass
            self.logger.debug("Retrieving Ganglia XML from %s:%d" % (host, port))

            sio = StringIO()

            s = socket.socket(socket.AF_INET, socket.SOCK_STREAM)
            s.settimeout(Ganglia.TIMEOUT)
            try:
                s.connect((host, port))
                while True:
                    data = s.recv(Ganglia.BUFFER)
                    if len(data) > 0:
                        sio.write(data)
                    else:
                        break
            finally:
                if s is not None:
                    s.close()

            self.logger.debug('Ganglia status: done')
            return sio.getvalue()
<<<<<<< HEAD
        except Exception, e:
=======
        except Exception:
>>>>>>> b6d591d2
            self.logger.exception("Unable to get ganglia data")
            return False
<|MERGE_RESOLUTION|>--- conflicted
+++ resolved
@@ -43,10 +43,6 @@
 
             self.logger.debug('Ganglia status: done')
             return sio.getvalue()
-<<<<<<< HEAD
-        except Exception, e:
-=======
         except Exception:
->>>>>>> b6d591d2
             self.logger.exception("Unable to get ganglia data")
             return False
