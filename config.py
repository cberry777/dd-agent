--- conflicted
+++ resolved
@@ -887,19 +887,7 @@
 
 
 def get_logging_config(cfg_path=None):
-<<<<<<< HEAD
-    logging_config = {
-        'log_level': None,
-        'collector_log_file': '/var/log/datadog/collector.log',
-        'forwarder_log_file': '/var/log/datadog/forwarder.log',
-        'dogstatsd_log_file': '/var/log/datadog/dogstatsd.log',
-        'bernard_log_file': '/var/log/datadog/bernard.log',
-        'pup_log_file': '/var/log/datadog/pup.log',
-        'log_to_syslog': True,
-        'syslog_host': None,
-        'syslog_port': None,
-    }
-=======
+
     system_os = get_os()
     if system_os != 'windows':
         logging_config = {
@@ -909,6 +897,7 @@
             'dogstatsd_log_file': '/var/log/datadog/dogstatsd.log',
             'pup_log_file': '/var/log/datadog/pup.log',
             'jmxfetch_log_file': '/var/log/datadog/jmxfetch.log',
+            'bernard_log_file': '/var/log/datadog/bernard.log',
             'log_to_event_viewer': False,
             'log_to_syslog': True,
             'syslog_host': None,
@@ -926,7 +915,6 @@
             'syslog_host': None,
             'syslog_port': None,
         }
->>>>>>> dce5d19e
 
     config_path = get_config_path(cfg_path, os_name=system_os)
     config = ConfigParser.ConfigParser()
